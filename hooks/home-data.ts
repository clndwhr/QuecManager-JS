/**
 * Custom hook that fetches and processes cellular modem data for the home dashboard.
 * This hook handles data fetching, processing, error handling, and automatic refresh at regular intervals.
 *
 * The hook fetches data from the API endpoint `/cgi-bin/quecmanager/at_cmd/fetch_data.sh?set=1`
 * and transforms the raw response into a structured {@link HomeData} format with information about:
 * - SIM card details (slot, state, provider, etc.)
 * - Connection information (APN, network type, temperature, etc.)
 * - Data transmission metrics (carrier aggregation, bandwidth, signal strength)
 * - Cellular information (cell ID, tracking area code, signal quality)
 * - Current bands information (band numbers, EARFCN, PCI, signal metrics)
 *
 * @returns An object containing:
 * - `data` - The processed cellular modem information, or null if not yet loaded
 * - `isLoading` - Boolean indicating if data is currently being fetched
 * - `error` - Any error that occurred during data fetching, or null if no error
 * - `refresh` - Function to manually trigger a data refresh
 *
 * @example
 * ```tsx
 * const { data, isLoading, error, refresh } = useHomeData();
 *
 * if (isLoading) return <LoadingSpinner />;
 * if (error) return <ErrorMessage error={error} />;
 * return <HomeDisplay data={data} onRefresh={refresh} />;
 * ```
 */

// hooks/useHomeData.ts
import { useState, useEffect, useCallback } from "react";
import { HomeData } from "@/types/types";
import { BANDWIDTH_MAP, NR_BANDWIDTH_MAP } from "@/constants/home/index";

const useHomeData = () => {
  const [data, setData] = useState<HomeData | null>(null);
  const [isLoading, setIsLoading] = useState(true);
  const [error, setError] = useState<Error | null>(null);
  const [retryCount, setRetryCount] = useState(0);

  // Automated recovery function
  const handleErrorWithRetry = useCallback(
    async (err: Error) => {
      console.error("Error fetching home data:", err);

      if (retryCount < 2) {
        // Limit to 2 retry attempts
        console.log(
          `Attempting automatic recovery (attempt ${retryCount + 1}/2)...`
        );
        // Increment retry count and attempt refetch
        setRetryCount((prev) => prev + 1);
        await new Promise((resolve) => setTimeout(resolve, 2000)); // Wait 2 seconds before retry
        fetchHomeData();
      } else {
        // After max retries, show error state and fallback data
        console.error("Max retry attempts reached. Please refresh manually.");
        setError(err);

        // Set fallback data with "Unknown" values
        setData({
          simCard: {
            slot: "Unknown",
            state: "Unknown",
            provider: "Unknown",
            phoneNumber: "Unknown",
            imsi: "-",
            iccid: "-",
            imei: "-",
          },
          connection: {
            apn: "No APN",
            operatorState: "Unknown",
            functionalityState: "Disabled",
            networkType: "No Signal",
            modemTemperature: "Unknown",
            accessTechnology: "-",
          },
          dataTransmission: {
            carrierAggregation: "Inactive",
            connectedBands: "-",
            signalStrength: "-%",
            mimoLayers: "-",
            bandwidth: "Unknown", // Added missing field
          },
          cellularInfo: {
            cellId: "-",
            trackingAreaCode: "-",
            cellIdRaw: "-",
            trackingAreaCodeRaw: "-",
            physicalCellId: "-",
            earfcn: "-",
            mcc: "-",
            mnc: "-",
            signalQuality: "-%",
          },
          currentBands: {
            id: [1],
            bandNumber: ["-"],
            earfcn: ["-"],
            bandwidth: ["-"],
            pci: ["-"],
            rsrp: ["-"],
            rsrq: ["-"],
            sinr: ["-"],
          },
          networkAddressing: {
            publicIPv4: "Not available",
            cellularIPv4: "Not available",
            cellularIPv6: "Not available",
            carrierPrimaryDNS: "Not available",
            carrierSecondaryDNS: "Not available",
            rawCarrierPrimaryDNS: "Not available",
            rawCarrierSecondaryDNS: "Not available",
          },
          timeAdvance: {
            lteTimeAdvance: "-",
            nrTimeAdvance: "-",
          },
        });
      }
    },
    [retryCount]
  );

  const fetchHomeData = useCallback(async () => {
    try {
      const response = await fetch(
        "/cgi-bin/quecmanager/at_cmd/fetch_data.sh?set=1"
      );
      if (!response.ok) {
        throw new Error(`API returned status ${response.status}`);
      }

      const rawData = await response.json();
      console.log(rawData); //
      // Add type annotation for rawData
      if (rawData.some((x: {response: string}) => x.response.toLowerCase().includes("failed"))) {
        console.error("something broke");
        await fetch("/cgi-bin/quecmanager/reset-at-bridge.sh")
      }
      // fetch public ip from /cgi-bin/quecmanager/home/fetch_public_ip.sh
      const publicIPResponse = await fetch(
        "/cgi-bin/quecmanager/home/fetch_public_ip.sh"
      );

      // Process the raw data into the HomeData format
      const processedData: HomeData = {
        simCard: {
          slot: parseField(rawData[0].response, 1, 1, 0),
<<<<<<< HEAD
          state: rawData[6].response.includes("READY") ? "Inserted" : rawData[6].response.includes("PIN") ? "Waiting for PIN" : rawData[6].response.includes("PUK") ? "Waiting for Password" : rawData[6].response.toLowerCase().includes("failed") ? "SMS-Tool Failed Token" : "Unknown",
=======
          state: rawData[6].response.includes("READY")
            ? "Inserted"
            : "Not Inserted",
>>>>>>> bdbbe14c
          provider: parseField(rawData[2].response, 1, 1, 2),
          phoneNumber: parseField(rawData[1].response, 1, 1, 1),
          imsi: parseField(rawData[3].response, 1, 0, 0),
          iccid: parseField(rawData[4].response, 1, 1, 1, "Unknown", ":", " "),
          imei: parseField(rawData[5].response, 1, 0, 0),
        },
        connection: {
          apn: parseField(
            rawData[7]?.response,
            1,
            1,
            2,
            parseField(rawData[12]?.response, 1, 1, 2)
          ),
          operatorState:
            getOperatorState(rawData[8]?.response, rawData[16]?.response) ||
            "Unknown",
          functionalityState:
            parseField(rawData[9]?.response, 1, 1, 0) === "1"
              ? "Enabled"
              : "Disabled",
          networkType: getNetworkType(rawData[13].response) || "No Signal",
          modemTemperature:
            getModemTemperature(rawData[11].response) || "Unknown",
          accessTechnology:
            getAccessTechnology(rawData[2].response) || "Unknown",
        },
        dataTransmission: {
          carrierAggregation:
            rawData[13].response.match(/"LTE BAND \d+"|"NR5G BAND \d+"/g)
              ?.length > 1
              ? "Multi"
              : "Inactive",
          bandwidth:
            getCurrentBandsBandwidth(rawData[13].response).join(", ") ||
            "Unknown",
          connectedBands:
            getCurrentBandsBandNumber(rawData[13].response)
              .join(", ")
              .replaceAll("LTE BAND ", "B")
              .replaceAll("NR5G BAND ", "N") || "Unknown",
          signalStrength: getSignalStrength(rawData[14].response) || "Unknown",
          mimoLayers: getMimoLayers(rawData[14].response) || "Unknown",
        },
        cellularInfo: {
          // The TAC and CellID are providing a data map for the network type to correlate to which index to use for the parsing
<<<<<<< HEAD
          cellId: extractValueByNetworkType(rawData[10]?.response, getNetworkType(rawData[13]?.response), { "NR5G-SA": 1, "NR5G-NSA": 2, "LTE": 1 }, { "NR5G-SA": 6, "NR5G-NSA": 4, "LTE": 6 }, false),
          trackingAreaCode: extractValueByNetworkType(rawData[10]?.response, getNetworkType(rawData[13]?.response), { "NR5G-SA": 1, "NR5G-NSA": 2, "LTE": 1 }, { "NR5G-SA": 8, "NR5G-NSA": 10, "LTE": 12 }, false),
          cellIdRaw: extractValueByNetworkType(rawData[10]?.response, getNetworkType(rawData[13]?.response), { "NR5G-SA": 1, "NR5G-NSA": 2, "LTE": 1 }, { "NR5G-SA": 6, "NR5G-NSA": 4, "LTE": 6 }, true),
          trackingAreaCodeRaw: extractValueByNetworkType(rawData[10]?.response, getNetworkType(rawData[13]?.response), { "NR5G-SA": 1, "NR5G-NSA": 2, "LTE": 1 }, { "NR5G-SA": 8, "NR5G-NSA": 10, "LTE": 12 }, true),
          physicalCellId: getCurrentBandsPCI(rawData[13].response, getNetworkType(rawData[13].response)).join(", ") || "Unknown",
=======
          cellId: extractValueByNetworkType(
            rawData[10]?.response,
            getNetworkType(rawData[13]?.response),
            { "NR5G-SA": 1, "NR5G-NSA": 2, LTE: 1 },
            { "NR5G-SA": 6, "NR5G-NSA": 4, LTE: 6 },
            false
          ),
          trackingAreaCode: extractValueByNetworkType(
            rawData[10]?.response,
            getNetworkType(rawData[13]?.response),
            { "NR5G-SA": 1, "NR5G-NSA": 2, LTE: 1 },
            { "NR5G-SA": 8, "NR5G-NSA": 10, LTE: 12 },
            false
          ),
          cellIdRaw: extractValueByNetworkType(
            rawData[10]?.response,
            getNetworkType(rawData[13]?.response),
            { "NR5G-SA": 1, "NR5G-NSA": 2, LTE: 1 },
            { "NR5G-SA": 6, "NR5G-NSA": 4, LTE: 6 },
            true
          ),
          trackingAreaCodeRaw: extractValueByNetworkType(
            rawData[10]?.response,
            getNetworkType(rawData[13]?.response),
            { "NR5G-SA": 1, "NR5G-NSA": 2, LTE: 1 },
            { "NR5G-SA": 8, "NR5G-NSA": 10, LTE: 12 },
            true
          ),
          physicalCellId:
            getCurrentBandsPCI(
              rawData[13].response,
              getNetworkType(rawData[13].response)
            ).join(", ") || "Unknown",
>>>>>>> bdbbe14c
          earfcn: getCurrentBandsEARFCN(rawData[13].response).join(", "),
          mcc: getNetworkCode(
            rawData[10]?.response,
            getNetworkType(rawData[13]?.response),
            { "NR5G-NSA": 2, LTE: 4, "NR5G-SA": 4 }
          ),
          mnc: getNetworkCode(
            rawData[10]?.response,
            getNetworkType(rawData[13]?.response),
            { "NR5G-NSA": 3, LTE: 5, "NR5G-SA": 5 }
          ),
          signalQuality: getSignalQuality(rawData[19].response) || "Unknown",
        },
        currentBands: {
          // id is length of bandNumber
          id: Array.from(
            {
              length:
                getCurrentBandsBandNumber(rawData[13].response)?.length ?? 0,
            },
            (_, i) => i + 1
          ) || [1],
          bandNumber: getCurrentBandsBandNumber(rawData[13].response) || [
            "Unknown",
          ],
          earfcn: getCurrentBandsEARFCN(rawData[13].response),
          bandwidth: getCurrentBandsBandwidth(rawData[13].response) || [
            "Unknown",
          ],
          pci: getCurrentBandsPCI(
            rawData[13].response,
            getNetworkType(rawData[13].response)
          ) || ["Unknown"],
          rsrp: getCurrentBandsRSRP(rawData[13].response),
          rsrq: getCurrentBandsRSRQ(rawData[13].response) || ["Unknown"],
          sinr: getCurrentBandsSINR(
            rawData[13].response,
            getNetworkType(rawData[13].response)
          ) || ["Unknown"],
        },
        networkAddressing: {
          publicIPv4: publicIPResponse.ok
            ? (await publicIPResponse.json()).public_ip || "-"
            : "Can't fetch public IP",
          // Extract IPv4 address from QMAP="WWAN" response
          cellularIPv4: extractIPAddress(rawData, "IPV4"),
          cellularIPv6: extractIPAddress(rawData, "IPV6"),
          // Extract DNS servers from CGCONTRDP response
          carrierPrimaryDNS: formatDNSAddress(
            parseDNSAddress(
              rawData,
              getNetworkType(rawData[13]?.response),
              15,
              { "NR5G-SA": 5, "NR5G-NSA": 6, LTE: 6 },
              20
            )
          ),
          carrierSecondaryDNS: formatDNSAddress(
            parseDNSAddress(
              rawData,
              getNetworkType(rawData[13]?.response),
              15,
              { "NR5G-SA": 6, "NR5G-NSA": 7, LTE: 7 },
              20
            )
          ),
          rawCarrierPrimaryDNS: parseDNSAddress(
            rawData,
            getNetworkType(rawData[13]?.response),
            15,
            { "NR5G-SA": 5, "NR5G-NSA": 6, LTE: 6 },
            20
          ),
          rawCarrierSecondaryDNS: parseDNSAddress(
            rawData,
            getNetworkType(rawData[13]?.response),
            15,
            { "NR5G-SA": 6, "NR5G-NSA": 7, LTE: 7 },
            20
          ),
        },
        timeAdvance: {
          lteTimeAdvance: parseField(rawData[21]?.response, 1, 1, 2),
          nrTimeAdvance: parseField(rawData[22]?.response, 1, 1, 2),
        },
      };
      setData(processedData);
      setRetryCount(0);
      setError(null);
      console.log("Processed home data:", processedData); //
    } catch (error) {
      console.error("Error fetching home data:", error);
      handleErrorWithRetry(
        error instanceof Error ? error : new Error(String(error))
      );
    } finally {
      setIsLoading(false);
    }
  }, [handleErrorWithRetry]);

  useEffect(() => {
    let isMounted = true;
    let intervalId: NodeJS.Timeout;

    const loadData = async () => {
      if (!isMounted) return;
      try {
        await fetchHomeData();
      } finally {
        if (isMounted) setIsLoading(false);
      }
    };
    // Initial load
    loadData();

    // Set up polling interval
    intervalId = setInterval(() => {
      fetchHomeData();
    }, 15000);

    // Cleanup function
    return () => {
      isMounted = false;
      clearInterval(intervalId);
    };
  }, [fetchHomeData]);

  const refresh = useCallback(async () => {
    setIsLoading(true);
    await fetchHomeData();
    setIsLoading(false);
  }, [fetchHomeData]);

  return { data, isLoading, error, refresh };
};

// Helper functions for data processing
const parseField = (
  response: string,
  lineIndex: number,
  firstField: number,
  fieldIndex: number,
  defaultValue = "Unknown",
  firstDelimiter = ":",
  secondDelimiter = ","
) => {
  try {
    return (
      response
        .split("\n")
        [lineIndex]?.split(firstDelimiter)
        [firstField]?.split(secondDelimiter)
        [fieldIndex]?.replace(/"/g, "")
        .trim() || defaultValue
    );
  } catch {
    return defaultValue;
  }
};

// Helper function to extract and process IPv4 and IPv6 addresses
const extractIPAddress = (
  rawData: any,
  type: "IPV4" | "IPV6",
  defaultValue = "-"
): string => {
  const line = rawData[15]?.response
    ?.split("\n")
    .find(
      (line: string) =>
        line.includes('QMAP: "WWAN"') && line.includes(`"${type}"`)
    );
  const ipAddress = parseField(line || "", 0, 1, 4, defaultValue, " ", ",");
  const parsedIP = type == "IPV6" ? ipAddress.replace(/::/g, ":") : ipAddress;
  const invalid_values = [
    "0.0.0.0",
    "::",
    "::0",
    "::0:0:0:0:0:0:0:0",
    "0:0:0:0:0:0:0:0",
  ];
  return invalid_values.includes(parsedIP) ? defaultValue : parsedIP;
};

// Helper function to parse DNS addresses
const parseDNSAddress = (
  rawData: any,
  networkType: string,
  profileIndex: number,
  dnsFieldIndex: Record<string, number>,
  cdgcontIndex: number,
  defaultValue = "-"
): string => {
  try {
    if (!rawData[profileIndex]?.response || !rawData[cdgcontIndex]?.response)
      return defaultValue;

    // Step 1: Get profile ID from QMAP="WWAN" response
    const qmapLines = rawData[profileIndex].response
      .split("\n")
      .filter((line: string) => line.includes('+QMAP: "WWAN"'));

    const profileIDMatch = qmapLines[0]?.match(/\+QMAP: "WWAN",\d+,(\d+),/);
    const profileID = profileIDMatch ? profileIDMatch[1] : null;

    if (!profileID) return defaultValue;

    // Step 2: Find matching CID in CGCONTRDP
    const cgcontrdpLines = rawData[cdgcontIndex].response
      .split("\n")
      .filter((line: string) => line.includes("+CGCONTRDP:"));

    const matchingLine = cgcontrdpLines.find((line: string) => {
      const cid = line.match(/\+CGCONTRDP: (\d+),/);
      return cid && cid[1] === profileID;
    });

    if (!matchingLine) return defaultValue;

    // Step 3: Extract DNS field
    const parts = matchingLine.split(",");
    if (parts.length <= dnsFieldIndex[networkType]) return defaultValue;
    return (
      parts[dnsFieldIndex[networkType]].replace(/"/g, "").trim() || defaultValue
    );
  } catch (error) {
    console.error("Error parsing DNS address:", error);
    return defaultValue;
  }
};

// Helper function to format DNS addresses
const formatDNSAddress = (dnsAddress: string): string => {
  try {
    const isIPv4 = dnsAddress.match(
      /^(25[0-5]|2[0-4][0-9]|[01]?[0-9][0-9]?)\.(25[0-5]|2[0-4][0-9]|[01]?[0-9][0-9]?)\.(25[0-5]|2[0-4][0-9]|[01]?[0-9][0-9]?)\.(25[0-5]|2[0-4][0-9]|[01]?[0-9][0-9]?)$/
    );
    const isDottedIPv6 = dnsAddress.split(".").length > 4;
    return isIPv4
      ? dnsAddress
      : isDottedIPv6
      ? formatDottedIPv6(dnsAddress)
      : dnsAddress.replace(/:{3,}/g, "::");
  } catch (error) {
    console.error("Error formatting DNS address:", error);
    return dnsAddress;
  }
};

const getAccessTechnology = (response: string) => parseField(response, 1, 1, 3);

const getOperatorState = (
  lteResponse: string,
  nr5gResponse: string
):
  | "Unknown"
  | "Registered"
  | "Searching"
  | "Denied"
  | "Roaming"
  | "Not Registered" => {
  const state =
    Number(parseField(lteResponse, 1, 1, 1)) ||
    Number(parseField(nr5gResponse, 1, 1, 1));
  const stateMap: Record<
    number,
    | "Unknown"
    | "Registered"
    | "Searching"
    | "Denied"
    | "Roaming"
    | "Not Registered"
  > = {
    1: "Registered",
    2: "Searching",
    3: "Denied",
    4: "Unknown",
    5: "Roaming",
  };
  return stateMap[state] || "Not Registered";
};

const getNetworkType = (response: string) => {
  const bands = response.match(/"LTE BAND \d+"|"NR5G BAND \d+"/g) || [];
  const hasLTE = bands?.some((band) => band.includes("LTE"));
  const hasNR5G = bands?.some((band) => band.includes("NR5G"));
  return hasLTE && hasNR5G
    ? "NR5G-NSA"
    : hasLTE
    ? "LTE"
    : hasNR5G
    ? "NR5G-SA"
    : "No Signal";
};

const getModemTemperature = (response: string) => {
  const temps = ["cpuss-0", "cpuss-1", "cpuss-2", "cpuss-3"].map((cpu) => {
    const line = response.split("\n").find((l) => l.includes(cpu));
    return parseInt(
      line!?.split(":")[1]?.split(",")[1].replace(/"/g, "").trim()
    );
  });
  const avgTemp = temps.reduce((acc, t) => acc + t, 0) / temps.length;
  return `${Math.round(avgTemp)}°C`;
};

const getSignalStrength = (response: string): string => {
  const INVALID_RSRP_VALUES = [-140, -37625, -32768];
  // Helper function to extract and filter RSRP values
  const extractRSRP = (line?: string): number[] =>
    line
      ?.split(":")[1]
      ?.split(",")
      .slice(0, 4)
      .map((v) => parseInt(v.trim()))
      .filter((v) => !INVALID_RSRP_VALUES.includes(v)) || [];

  // Extract RSRP values for LTE and NR5G
  const rsrpLteArr = extractRSRP(
    response.split("\n").find((l) => l.includes("LTE"))
  );
  const rsrpNrArr = extractRSRP(
    response.split("\n").find((l) => l.includes("NR5G"))
  );

  // Helper function to calculate percentage
  const calculatePercentage = (values: number[]): number =>
    Math.max(
      0,
      Math.min(
        100,
        ((values.reduce((acc, v) => acc + v, 0) / values.length + 125) / 50) *
          100
      )
    );

  // Calculate signal strength percentages
  const ltePercentage = rsrpLteArr.length
    ? calculatePercentage(rsrpLteArr)
    : null;
  const nrPercentage = rsrpNrArr.length ? calculatePercentage(rsrpNrArr) : null;

  // Determine final signal strength
  return ltePercentage !== null && nrPercentage !== null
    ? `${Math.round((ltePercentage + nrPercentage) / 2)}%`
    : ltePercentage !== null
    ? `${Math.round(ltePercentage)}%`
    : nrPercentage !== null
    ? `${Math.round(nrPercentage)}%`
    : "Unknown%";
};

// Function to parse the TAC and CellID from the response and return the values from Hex to Decimal format based on the lineIndex and fieldIndex of the respective Index Maps
const extractValueByNetworkType = (
  response: string,
  networkType: string,
  lineIndexMap: Record<string, number>,
  fieldIndexMap: Record<string, number>,
  raw = false
): string => {
  const lineIndex = lineIndexMap[networkType];
  const fieldIndex = fieldIndexMap[networkType];
  return lineIndex !== undefined && fieldIndex !== undefined && !raw
    ? parseInt(parseField(response, lineIndex, 1, fieldIndex), 16)
        .toString()
        .toUpperCase()
    : lineIndex !== undefined && fieldIndex !== undefined && raw
    ? parseField(response, lineIndex, 1, fieldIndex).toUpperCase()
    : "Unknown";
};

// Function to get the MNC or MCC based on the network type and field index map
const getNetworkCode = (
  response: string,
  networkType: string,
  fieldIndexMap: Record<string, number>
): string => {
  const lineIndex = networkType === "NR5G-NSA" ? 2 : 1;
  const fieldIndex = fieldIndexMap[networkType];
  return parseField(response, lineIndex, 1, fieldIndex);
};

const getSignalQuality = (response: string): string => {
  const INVALID_VALUES = [-140, -32768, -37625];
  const parseSignalValues = (line?: string): number[] =>
    parseField(line || "", 0, 1, 1, "Unknown", ":", " ")
      .split(",")
      .slice(0, 4)
      .map((v) => parseInt(v.trim()))
      .filter((v) => !INVALID_VALUES.includes(v)) || [];
  const calculatePercentage = (values: number[]): number =>
    values.length
      ? Math.max(
          0,
          Math.min(
            100,
            ((values.reduce((acc, v) => acc + v, 0) / values.length - -10) /
              40) *
              100
          )
        )
      : 0;

  const lines = response.split("\n");
  const ltePercentage = calculatePercentage(
    parseSignalValues(lines.find((l) => l.includes("LTE")))
  );
  const nrPercentage = calculatePercentage(
    parseSignalValues(lines.find((l) => l.includes("NR5G")))
  );
  return ltePercentage && nrPercentage
    ? `${Math.round((ltePercentage + nrPercentage) / 2)}%`
    : ltePercentage
    ? `${Math.round(ltePercentage)}%`
    : nrPercentage
    ? `${Math.round(nrPercentage)}%`
    : "Unknown%";
};

const getCurrentBandsBandNumber = (response: string): string[] => {
  const extractBands = (lines: string[]): string[] =>
    lines.map((line) => parseField(line, 0, 1, 3, "Unknown", ":", ","));

  const bandsLte = extractBands(
    response.split("+QCAINFO").filter((line) => line.includes("LTE BAND"))
  );
  const bandsNr5g = extractBands(
    response.split("+QCAINFO").filter((line) => line.includes("NR5G BAND"))
  );

  const allBands = [...bandsLte, ...bandsNr5g];
  return allBands.length ? allBands : ["Unknown"];
};

const getCurrentBandsEARFCN = (response: string): string[] => {
  const extractEARFCNs = (type: string) =>
    response
      .split("+QCAINFO")
      .filter((line) => line.includes(type))
      .map((line) => line.split(":")[1]?.split(",")[1]?.trim() || "Unknown");

  const earfcnsLte = extractEARFCNs("LTE BAND");
  const earfcnsNr5g = extractEARFCNs("NR5G BAND");

  return [...earfcnsLte, ...earfcnsNr5g].length
    ? [...earfcnsLte, ...earfcnsNr5g]
    : ["Unknown"];
};

const getCurrentBandsBandwidth = (response: string): string[] => {
  const extractBandwidths = (type: string, map: Record<string, string>) =>
    response
      .split("+QCAINFO")
      .filter((line) => line.includes(type))
      .map((line) => map[line.split(":")[1]?.split(",")[2]] || "Unknown");

  const bandwidthsLte = extractBandwidths("LTE BAND", BANDWIDTH_MAP);
  const bandwidthsNr5g = extractBandwidths("NR5G BAND", NR_BANDWIDTH_MAP);

  return [...bandwidthsLte, ...bandwidthsNr5g].length
    ? [...bandwidthsLte, ...bandwidthsNr5g]
    : ["Unknown"];
};

const getCurrentBandsPCI = (
  response: string,
  networkType: string
): string[] => {
  const getPCIFromParts = (parts: string[] | undefined): string => {
    if (!parts) return "Unknown";
    const pciIndex: 4 | 5 = (() => {
      switch (parts.length) {
        case 8: // length 8, PCI is at index 4, NR5G PCC and NR5G SCC Band when NR5G-NSA
          return 4;
        case 13: // length 13, PCI is at index 5, LTE SCC Band
        case 12: // length 12, PCI is at index 5, NR5G SCC Band
        case 10: // length 10, PCI is at index 5, LTE PCC Band
        default:
          return 5;
      }
    })();
    return parts[pciIndex]?.trim() || "Unknown";
  };
  const extractPCI = (lines: string[]): string[] =>
    lines.map((line) => getPCIFromParts(line.split(":")[1]?.split(",")));

  const lines = response.split("+QCAINFO");
  const pccPCI = extractPCI(lines.filter((l) => l.includes("PCC")))[0];
  const sccPCIs = extractPCI(lines.filter((l) => l.includes("SCC")));
  return [pccPCI, ...sccPCIs].filter((pci) => pci !== "Unknown");
};

const getCurrentBandsRSRP = (response: string): string[] => {
  const getRSRPFromParts = (parts: string[] | undefined): string => {
    if (!parts) return "Unknown";
    const pciIndex: 5 | 6 | 9 = (() => {
      switch (parts.length) {
        case 8: // length 8, RSRP is at index 4, NR SA PCC and NR NSA SCC Band when NR5G-NSA
          return 5;
        case 12: // length 12, RSRP is at index 5, NR NSA/SA SCC Band X
          return 9;
        case 13: // length 13, RSRP is at index 5, LTE SCC Band X
        case 10: // length 10, RSRP is at index 5, LTE/NR NSA PCC Band X
        default:
          return 6;
      }
    })();
    return parts[pciIndex]?.trim() || "Unknown";
  };

  const extractRSRP = (lines: string[]): string[] => {
    return lines.map((line) =>
      getRSRPFromParts(line.split(":")[1]?.split(","))
    );
  };
  const lines = response.split("+QCAINFO");
  const pccRSRP = extractRSRP(lines.filter((l) => l.includes("PCC")))[0];
  const sccRSRPs = extractRSRP(lines.filter((l) => l.includes("SCC")));
  return [pccRSRP, ...sccRSRPs].filter((pci) => pci !== "Unknown");
};

const getCurrentBandsRSRQ = (response: string): string[] => {
  const getRSRQFromParts = (parts: string[] | undefined): string => {
    if (!parts) return "Unknown";
    const pciIndex: 6 | 7 | 10 = (() => {
      switch (parts.length) {
        case 8: // length 8, RSRQ is at index 4, NR SA PCC and NR NSA SCC Band when NR5G-NSA
          return 6;
        case 12: // length 12, RSRQ is at index 5, NR NSA/SA SCC Band X
          return 10;
        case 13: // length 13, RSRQ is at index 5, LTE SCC Band X
        case 10: // length 10, RSRQ is at index 5, LTE/NR NSA PCC Band X
        default:
          return 7;
      }
    })();
    return parts[pciIndex]?.trim() || "Unknown";
  };

  const extractRSRQ = (lines: string[]): string[] => {
    return lines.map((line) =>
      getRSRQFromParts(line.split(":")[1]?.split(","))
    );
  };
  const lines = response.split("+QCAINFO");
  const pccRSRQ = extractRSRQ(lines.filter((l) => l.includes("PCC")))[0];
  const sccRSRQs = extractRSRQ(lines.filter((l) => l.includes("SCC")));
  return [pccRSRQ, ...sccRSRQs].filter((pci) => pci !== "Unknown");
};
// AT+QCAINFO=1;+QCAINFO;+QCAINFO=0
// +QCAINFO: "PCC",501390,12,"NR5G BAND 41",147,-11,-11,2463
// +QCAINFO: "SCC",393850,3,"NR5G BAND 25",1,354,1,3,378000
// +QCAINFO: "SCC",398410,0,"NR5G BAND 25",1,354,0,-,-
// +QCAINFO: "SCC",521310,11,"NR5G BAND 41",1,147,0,-,-,-11,-11,2463

const getCurrentBandsSINR = (
  response: string,
  networkType: string
): string[] => {
  const getSINRFromParts = (parts: string[] | undefined): string => {
    if (!parts) return "Unknown";
    const pciIndex: 7 | 8 | 9 | 11 = (() => {
      switch (parts.length) {
        case 9: // length 8, NR SA PCC and NR NSA SCC Band when NR5G-NSA
          return 8;
        case 8: // length 8, NR SA PCC and NR NSA SCC Band when NR5G-NSA
          return 7;
        case 12: // length 12, NR NSA/SA SCC Band X
          return 11;
        case 13: // length 13, LTE SCC Band X
        case 10: // length 10, LTE/NR NSA PCC Band X
        default:
          return 9;
      }
    })();
    return parts[pciIndex]?.trim() || "Unknown";
  };

  const extractSINR = (lines: string[]): string[] =>
    lines.map((line) => {
      const rawSINR = getSINRFromParts(line.split(":")[1]?.split(","));
      if (rawSINR === "-32768") return "-";
      const calculatedSINR =
        parseInt(rawSINR) >= 4000
          ? "4000"
          : parseInt(rawSINR) < -3000
          ? "-"
          : rawSINR;
      return !isNaN(parseInt(calculatedSINR)) && !line.includes("LTE")
        ? Math.round(parseInt(calculatedSINR) / 100).toString()
        : calculatedSINR || "Unknown";
    });

  const lines = response.split("+QCAINFO");
  const pccSINR = extractSINR(lines.filter((l) => l.includes("PCC")))[0];
  const sccSINRs = extractSINR(lines.filter((l) => l.includes("SCC")));
  return [pccSINR, ...sccSINRs].filter((c) => c !== "Unknown");
};

const getMimoLayers = (response: string): string => {
  const INVALID_VALUES = [-32768, -140];

  // Helper function to extract and filter RSRP values
  const extractRSRP = (line?: string): number[] =>
    parseField(line || "", 0, 1, 1, "-32768", ":", " ")
      .split(",")
      .slice(0, 4)
      .map((v) => parseInt(v.trim()))
      .filter((v) => !INVALID_VALUES.includes(v)) || [];

  // Extract RSRP values for LTE and NR5G
  const lteRSRPCount = extractRSRP(
    response.split("\n").find((l) => l.includes("LTE"))
  ).length;
  const nr5gRSRPCount = extractRSRP(
    response.split("\n").find((l) => l.includes("NR5G"))
  ).length;
  // Determine MIMO layers
  return lteRSRPCount && nr5gRSRPCount
    ? `LTE ${lteRSRPCount} /  NR ${nr5gRSRPCount}`
    : lteRSRPCount
    ? ` LTE ${lteRSRPCount}`
    : nr5gRSRPCount
    ? `NR ${nr5gRSRPCount}`
    : "Unknown";
};

// Add this helper function in your file (outside the React component)
const formatDottedIPv6 = (dottedIPv6: string): string => {
  try {
    // Split by dots
    const parts = dottedIPv6.split(".");

    // Only process if it looks like a dotted IPv6
    if (parts.length < 8) return dottedIPv6;

    // Convert each decimal to 2-digit hex
    const hexParts = parts.map((part) => {
      const num = parseInt(part, 10);
      if (isNaN(num)) return "00";
      return num.toString(16).padStart(2, "0");
    });

    // Group into 8 blocks of 2 bytes each
    const ipv6Blocks = [];
    for (let i = 0; i < hexParts.length; i += 2) {
      if (i + 1 < hexParts.length) {
        ipv6Blocks.push(hexParts[i] + hexParts[i + 1]);
      } else {
        ipv6Blocks.push(hexParts[i] + "00");
      }
    }

    // Remove leading zeros from each block
    const cleanedBlocks = ipv6Blocks.map(
      (block) => block.replace(/^0+/, "") || "0"
    );

    // Find longest run of zeros for compression
    let longestZeros: string | any[] = [];
    let currentZeros = [];

    for (let i = 0; i < cleanedBlocks.length; i++) {
      if (cleanedBlocks[i] === "0") {
        currentZeros.push(i);
      } else if (currentZeros.length > 0) {
        if (currentZeros.length > longestZeros.length) {
          longestZeros = [...currentZeros];
        }
        currentZeros = [];
      }
    }

    // Check final run of zeros
    if (currentZeros.length > longestZeros.length) {
      longestZeros = [...currentZeros];
    }

    // Apply zero compression if we have at least 2 consecutive zeros
    if (longestZeros.length >= 2) {
      const result = [];
      for (let i = 0; i < cleanedBlocks.length; i++) {
        if (i === longestZeros[0]) {
          result.push(""); // Start of compressed section
          i = longestZeros[longestZeros.length - 1]; // Skip to end of zeros
        } else {
          result.push(cleanedBlocks[i]);
        }
      }

      return result.join(":").replace(/::+/g, "::");
    }

    // If no compression, just join the blocks
    return cleanedBlocks.join(":");
  } catch (err) {
    console.error("Error formatting IPv6:", err);
    return dottedIPv6;
  }
};

export default useHomeData;<|MERGE_RESOLUTION|>--- conflicted
+++ resolved
@@ -147,13 +147,7 @@
       const processedData: HomeData = {
         simCard: {
           slot: parseField(rawData[0].response, 1, 1, 0),
-<<<<<<< HEAD
           state: rawData[6].response.includes("READY") ? "Inserted" : rawData[6].response.includes("PIN") ? "Waiting for PIN" : rawData[6].response.includes("PUK") ? "Waiting for Password" : rawData[6].response.toLowerCase().includes("failed") ? "SMS-Tool Failed Token" : "Unknown",
-=======
-          state: rawData[6].response.includes("READY")
-            ? "Inserted"
-            : "Not Inserted",
->>>>>>> bdbbe14c
           provider: parseField(rawData[2].response, 1, 1, 2),
           phoneNumber: parseField(rawData[1].response, 1, 1, 1),
           imsi: parseField(rawData[3].response, 1, 0, 0),
@@ -200,47 +194,11 @@
         },
         cellularInfo: {
           // The TAC and CellID are providing a data map for the network type to correlate to which index to use for the parsing
-<<<<<<< HEAD
           cellId: extractValueByNetworkType(rawData[10]?.response, getNetworkType(rawData[13]?.response), { "NR5G-SA": 1, "NR5G-NSA": 2, "LTE": 1 }, { "NR5G-SA": 6, "NR5G-NSA": 4, "LTE": 6 }, false),
           trackingAreaCode: extractValueByNetworkType(rawData[10]?.response, getNetworkType(rawData[13]?.response), { "NR5G-SA": 1, "NR5G-NSA": 2, "LTE": 1 }, { "NR5G-SA": 8, "NR5G-NSA": 10, "LTE": 12 }, false),
           cellIdRaw: extractValueByNetworkType(rawData[10]?.response, getNetworkType(rawData[13]?.response), { "NR5G-SA": 1, "NR5G-NSA": 2, "LTE": 1 }, { "NR5G-SA": 6, "NR5G-NSA": 4, "LTE": 6 }, true),
           trackingAreaCodeRaw: extractValueByNetworkType(rawData[10]?.response, getNetworkType(rawData[13]?.response), { "NR5G-SA": 1, "NR5G-NSA": 2, "LTE": 1 }, { "NR5G-SA": 8, "NR5G-NSA": 10, "LTE": 12 }, true),
           physicalCellId: getCurrentBandsPCI(rawData[13].response, getNetworkType(rawData[13].response)).join(", ") || "Unknown",
-=======
-          cellId: extractValueByNetworkType(
-            rawData[10]?.response,
-            getNetworkType(rawData[13]?.response),
-            { "NR5G-SA": 1, "NR5G-NSA": 2, LTE: 1 },
-            { "NR5G-SA": 6, "NR5G-NSA": 4, LTE: 6 },
-            false
-          ),
-          trackingAreaCode: extractValueByNetworkType(
-            rawData[10]?.response,
-            getNetworkType(rawData[13]?.response),
-            { "NR5G-SA": 1, "NR5G-NSA": 2, LTE: 1 },
-            { "NR5G-SA": 8, "NR5G-NSA": 10, LTE: 12 },
-            false
-          ),
-          cellIdRaw: extractValueByNetworkType(
-            rawData[10]?.response,
-            getNetworkType(rawData[13]?.response),
-            { "NR5G-SA": 1, "NR5G-NSA": 2, LTE: 1 },
-            { "NR5G-SA": 6, "NR5G-NSA": 4, LTE: 6 },
-            true
-          ),
-          trackingAreaCodeRaw: extractValueByNetworkType(
-            rawData[10]?.response,
-            getNetworkType(rawData[13]?.response),
-            { "NR5G-SA": 1, "NR5G-NSA": 2, LTE: 1 },
-            { "NR5G-SA": 8, "NR5G-NSA": 10, LTE: 12 },
-            true
-          ),
-          physicalCellId:
-            getCurrentBandsPCI(
-              rawData[13].response,
-              getNetworkType(rawData[13].response)
-            ).join(", ") || "Unknown",
->>>>>>> bdbbe14c
           earfcn: getCurrentBandsEARFCN(rawData[13].response).join(", "),
           mcc: getNetworkCode(
             rawData[10]?.response,
