--- conflicted
+++ resolved
@@ -70,15 +70,14 @@
   }, []);
 
   // New function to check server status
-<<<<<<< HEAD
-  async function checkServerStatus() {
-    try {
-      const response = await fetch("/cgi-bin/quecmanager/heartbeat.sh", {
-        method: "GET",
-        headers: {
-          "Cache-Control": "no-cache",
-        },
-      });
+  // async function checkServerStatus() {
+  //   try {
+  //     const response = await fetch("/cgi-bin/quecmanager/heartbeat.sh", {
+  //       method: "GET",
+  //       headers: {
+  //         "Cache-Control": "no-cache",
+  //       },
+  //     });
 
       const capesResponse = await fetch("/cgi-bin/quecmanager/get-capabilities.sh", {
         method: "GET",
@@ -108,41 +107,10 @@
     }
   }
 
-  function handleServerDown() {
-    setIsServerAlive(false);
-    logout();
-  }
-=======
-  // async function checkServerStatus() {
-  //   try {
-  //     const response = await fetch("/cgi-bin/quecmanager/heartbeat.sh", {
-  //       method: "GET",
-  //       headers: {
-  //         "Cache-Control": "no-cache",
-  //       },
-  //     });
-
-  //     if (!response.ok) {
-  //       handleServerDown();
-  //       return;
-  //     }
-
-  //     const result = await response.json();
-  //     if (!result.alive) {
-  //       handleServerDown();
-  //     } else {
-  //       setIsServerAlive(true);
-  //     }
-  //   } catch (error) {
-  //     handleServerDown();
-  //   }
-  // }
-
   // function handleServerDown() {
   //   setIsServerAlive(false);
   //   logout();
   // }
->>>>>>> f4064919
 
   // Your existing functions
   function generateAuthToken(length = 32) {
