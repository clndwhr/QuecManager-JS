/**
 * A custom React hook that manages authentication state and session handling.
 *
 * This hook handles:
 * - User authentication state management
 * - Server heartbeat monitoring
 * - Session token generation and validation
 * - Session expiration and renewal
 * - Login and logout operations
 *
 * Sessions are maintained in localStorage and expire after 30 minutes of inactivity.
 * The hook also periodically checks server status and logs out the user if the server becomes unreachable.
 *
 * @returns An object containing authentication state and methods
 * @property {boolean} isAuthenticated - Whether the user is currently authenticated
 * @property {boolean} isServerAlive - Whether the server is currently reachable
 * @property {function} login - Authenticates a user with their password
 * @property {function} logout - Logs out the current user and redirects to login page
 * @property {function} checkAuth - Checks if the current session is valid
 *
 * @example
 * // Basic usage in a component
 * function MyProtectedComponent() {
 *   const { isAuthenticated, logout } = useAuth();
 *
 *   if (!isAuthenticated) {
 *     return <p>Please log in</p>;
 *   }
 *
 *   return (
 *     <div>
 *       <h1>Protected Content</h1>
 *       <button onClick={logout}>Log out</button>
 *     </div>
 *   );
 * }
 */

"use client";

import { useState, useEffect } from "react";
import { useRouter } from "next/navigation";

const SESSION_DURATION = 30 * 60 * 1000; // 30 minutes in milliseconds
const HEARTBEAT_INTERVAL = 5 * 1000; // Check server every 5 seconds

interface SessionData {
  token: string;
  lastActivity: number;
  expiresAt: number;
}

export function useAuth() {
  const [isAuthenticated, setIsAuthenticated] = useState<boolean>(false);
  // const [isServerAlive, setIsServerAlive] = useState<boolean>(true);
  const router = useRouter();

  useEffect(() => {
    checkAuth();

    // // Start heartbeat check
    // const heartbeatInterval = setInterval(
    //   checkServerStatus,
    //   HEARTBEAT_INTERVAL
    // );

    // return () => {
    //   clearInterval(heartbeatInterval);
    // };
  }, []);

  // New function to check server status
<<<<<<< HEAD
  async function checkServerStatus() {
    try {
      const response = await fetch("/cgi-bin/quecmanager/heartbeat.sh", {
        method: "GET",
        headers: {
          "Cache-Control": "no-cache",
        },
      });

      if (!response.ok) {
        handleServerDown();
        return;
      }

      const result = await response.json();
      sessionStorage.setItem("platform", result?.platform);
      if (!result.alive) {
        handleServerDown();
      } else {
        setIsServerAlive(true);
      }
    } catch (error) {
      handleServerDown();
    }
  }

  function handleServerDown() {
    setIsServerAlive(false);
    logout();
  }
=======
  // async function checkServerStatus() {
  //   try {
  //     const response = await fetch("/cgi-bin/quecmanager/heartbeat.sh", {
  //       method: "GET",
  //       headers: {
  //         "Cache-Control": "no-cache",
  //       },
  //     });

  //     if (!response.ok) {
  //       handleServerDown();
  //       return;
  //     }

  //     const result = await response.json();
  //     if (!result.alive) {
  //       handleServerDown();
  //     } else {
  //       setIsServerAlive(true);
  //     }
  //   } catch (error) {
  //     handleServerDown();
  //   }
  // }

  // function handleServerDown() {
  //   setIsServerAlive(false);
  //   logout();
  // }
>>>>>>> f4064919

  // Your existing functions
  function generateAuthToken(length = 32) {
    const charset =
      "abcdefghijklmnopqrstuvwxyzABCDEFGHIJKLMNOPQRSTUVWXYZ0123456789";
    return Array.from(crypto.getRandomValues(new Uint8Array(length)))
      .map((x) => charset[x % charset.length])
      .join("");
  }

  function getSessionData(): SessionData | null {
    if (typeof window === "undefined") return null;

    const sessionStr = localStorage.getItem("session");
    if (!sessionStr) return null;

    try {
      return JSON.parse(sessionStr);
    } catch {
      return null;
    }
  }

  function setSessionData(token: string) {
    const session: SessionData = {
      token,
      lastActivity: Date.now(),
      expiresAt: Date.now() + SESSION_DURATION,
    };
    localStorage.setItem("session", JSON.stringify(session));
  }

  function isSessionValid(): boolean {
    const session = getSessionData();
    if (!session) return false;

    const now = Date.now();

    // Check if session has expired
    if (now > session.expiresAt) {
      logout();
      return false;
    }

    // Extend session if it's been more than 5 minutes since last activity
    if (now - session.lastActivity > 5 * 60 * 1000) {
      setSessionData(session.token);
    }

    return true;
  }

  function logout() {
    localStorage.removeItem("session");
    setIsAuthenticated(false);
    router.push("/login");
  }

  function checkAuth() {
    const authStatus = isSessionValid();
    setIsAuthenticated(authStatus);
    return authStatus;
  }

  async function login(password: string) {
    const encodedPassword = encodeURIComponent(password);
    try {
      const response = await fetch("/cgi-bin/quecmanager/auth.sh", {
        method: "POST",
        headers: {
          "Content-Type": "application/json",
        },
        body: `password=${encodedPassword}`,
      });
      const result = await response.json();
      console.log(result);
      if (result.state === "success") {
        const newToken = generateAuthToken();
        setSessionData(newToken);
        setIsAuthenticated(true);
        router.push("/dashboard/home");
        return true;
      } else {
        return false;
      }
    } catch (error) {
      console.error("Login error:", error);
      return false;
    }
  }

  // return { isAuthenticated, isServerAlive, login, logout, checkAuth };
  return { isAuthenticated, login, logout, checkAuth };
}<|MERGE_RESOLUTION|>--- conflicted
+++ resolved
@@ -70,38 +70,6 @@
   }, []);
 
   // New function to check server status
-<<<<<<< HEAD
-  async function checkServerStatus() {
-    try {
-      const response = await fetch("/cgi-bin/quecmanager/heartbeat.sh", {
-        method: "GET",
-        headers: {
-          "Cache-Control": "no-cache",
-        },
-      });
-
-      if (!response.ok) {
-        handleServerDown();
-        return;
-      }
-
-      const result = await response.json();
-      sessionStorage.setItem("platform", result?.platform);
-      if (!result.alive) {
-        handleServerDown();
-      } else {
-        setIsServerAlive(true);
-      }
-    } catch (error) {
-      handleServerDown();
-    }
-  }
-
-  function handleServerDown() {
-    setIsServerAlive(false);
-    logout();
-  }
-=======
   // async function checkServerStatus() {
   //   try {
   //     const response = await fetch("/cgi-bin/quecmanager/heartbeat.sh", {
@@ -131,7 +99,6 @@
   //   setIsServerAlive(false);
   //   logout();
   // }
->>>>>>> f4064919
 
   // Your existing functions
   function generateAuthToken(length = 32) {
