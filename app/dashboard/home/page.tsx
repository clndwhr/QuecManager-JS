"use client";

import { useCallback, useState, useEffect } from "react";
import { useRouter } from "next/navigation";
import { useToast } from "@/hooks/use-toast";

// Components
import SimCard from "@/components/home/sim-data";
import Connection from "@/components/home/connection";
import DataTransmission from "@/components/home/data-transmission";
import CellularInformation from "@/components/home/cellular-info";
import SignalChart from "@/components/home/signal-chart";
import EthernetCard from "@/components/home/ethernet-card";
import MemoryCard from "@/components/home/memory-card";
import PingCard from "@/components/home/ping-card";

import { Button } from "@/components/ui/button";
import {
  Card,
  CardContent,
  CardDescription,
  CardHeader,
  CardTitle,
} from "@/components/ui/card";
import {
  Dialog,
  DialogContent,
  DialogDescription,
  DialogHeader,
  DialogTitle,
  DialogTrigger,
  DialogClose,
} from "@/components/ui/dialog";

import {
  AlertCircle,
  CheckCircle2,
  CirclePlay,
  RefreshCcw,
  Eye,
  EyeOff,
} from "lucide-react";

import PropagateLoader from "react-spinners/PropagateLoader";
import BandTable from "@/components/home/band-table";

// Hooks
import useHomeData from "@/hooks/home-data";
import useDataConnectionState from "@/hooks/home-connection";
import useTrafficStats from "@/hooks/home-traffic";
import useRunDiagnostics from "@/hooks/diagnostics";
import useDataUsageTracking from "@/hooks/data-usage-tracking";
import { BsSimSlashFill } from "react-icons/bs";
import SpeedtestStream from "@/components/home/speedtest-card";
import { atCommandSender } from "@/utils/at-command";
import NetworkInfoCard from "@/components/home/network-info-card";
import ApproxDistanceCard from "@/components/home/approx-distance-card";
<<<<<<< HEAD
import WebSocketComponent from "@/components/home/websocket";
// import BandwidthMonitorCard from "@/components/home/bandwidth-monitor-card";
import BandwidthMonitorCompactCard from "@/components/home/bandwidth-monitor-compact-card";
=======
import DataUsageWarningDialog from "@/components/experimental/data-usage-warning-dialog";
>>>>>>> 48ba8407

interface newBands {
  id: number;
  bandNumber: string;
  earfcn: string;
  bandwidth: string;
  pci: string;
  rsrp: string;
  rsrq: string;
  sinr: string;
}

const HomePage = () => {
  const { toast } = useToast();
  const router = useRouter();
  const [noSimDialogOpen, setNoSimDialogOpen] = useState(false);
  const [profileSetupDialogOpen, setProfileSetupDialogOpen] = useState(false);
  const [hideSensitiveData, setHideSensitiveData] = useState(false);
  const {
    data: homeData,
    isLoading,
    refresh: refreshHomeData,
    isPublicIPLoading,
  } = useHomeData();
  const {
    dataConnectionState,
    isStateLoading,
    refresh: refreshConnectionState,
    isPingMonitoringActive,
  } = useDataConnectionState();

  const { isRunningDiagnostics, runDiagnosticsData, startDiagnostics } =
    useRunDiagnostics();

  // Data usage tracking for global warnings
  const {
    showWarning,
    usagePercentage,
    formattedUsage,
    formattedLimit,
    remaining,
    dismissWarning,
    closeWarning,
  } = useDataUsageTracking();

  const {
    bytesSent,
    bytesReceived,
    refresh: refreshTrafficStats,
  } = useTrafficStats();

  // Check if there's a profile for the current SIM
  const checkProfileForCurrentSim = useCallback(async () => {
    if (!homeData?.simCard?.iccid) return;

    try {
      // First check if profile dialog is enabled in settings
      const dialogSettingsResponse = await fetch(
        "/cgi-bin/quecmanager/settings/profile_dialog.sh"
      );
      if (dialogSettingsResponse.ok) {
        const dialogSettings = await dialogSettingsResponse.json();
        if (dialogSettings.status === "success" && dialogSettings.data && !dialogSettings.data.enabled) {
          // Dialog is disabled in settings, don't show
          return;
        }
      }

      // Check if user clicked "Maybe Later" and if 6 hours haven't passed yet
      const maybeLaterKey = `profile-maybe-later-${homeData.simCard.iccid}`;
      const maybeLaterTimestamp = localStorage.getItem(maybeLaterKey);
      if (maybeLaterTimestamp) {
        const sixHoursInMs = 6 * 60 * 60 * 1000;
        const timePassed = Date.now() - parseInt(maybeLaterTimestamp);
        if (timePassed < sixHoursInMs) {
          return; // Don't show dialog if less than 6 hours have passed
        }
      }

      // Check if there are profiles for the current SIM
      const response = await fetch(
        "/cgi-bin/quecmanager/profiles/list_profiles.sh"
      );
      if (!response.ok) return;

      const data = await response.json();

      // Handle both array response and object with profiles array
      let profiles = data;
      if (data && typeof data === "object" && !Array.isArray(data)) {
        profiles = data.profiles || [];
      }

      // Ensure profiles is an array
      if (!Array.isArray(profiles)) {
        console.warn("Profiles response is not an array:", data);
        return;
      }

      // Check if any profile matches the current SIM's ICCID
      const currentIccid = homeData.simCard.iccid;
      const hasMatchingProfile = profiles.some(
        (profile: any) => profile.iccid === currentIccid
      );

      // Show dialog if no matching profile found and SIM is inserted
      if (!hasMatchingProfile && homeData.simCard.state === "Inserted") {
        setProfileSetupDialogOpen(true);
      }
    } catch (error) {
      console.error("Error checking profiles:", error);
    }
  }, [homeData?.simCard?.iccid, homeData?.simCard?.state]);

  // Effect to check for profile when home data changes
  useEffect(() => {
    if (homeData && !isLoading) {
      checkProfileForCurrentSim();
    }
  }, [homeData, isLoading, checkProfileForCurrentSim]);

  // Handle "Maybe Later" - show again after 6 hours
  const handleMaybeLater = useCallback(() => {
    if (homeData?.simCard?.iccid) {
      const maybeLaterKey = `profile-maybe-later-${homeData.simCard.iccid}`;
      localStorage.setItem(maybeLaterKey, Date.now().toString());
    }
    setProfileSetupDialogOpen(false);
  }, [homeData?.simCard?.iccid]);

  const sendChangeSimSlot = async () => {
    try {
      // Get the current SIM slot through AT+QUIMSLOT? command
      const currentSimSlotResponse = await atCommandSender("AT+QUIMSLOT?");
      // Extract the current SIM slot number from the response
      const currentSimSlot = currentSimSlotResponse.response
        .split("\n")[1]
        .split(":")[1]
        .trim();
      const command =
        currentSimSlot === "1" ? "AT+QUIMSLOT=2" : "AT+QUIMSLOT=1";

      // Use atCommandSender instead of direct fetch
      const response = await atCommandSender(command);

      if (response.status === "error") {
        throw new Error("Failed to change SIM slot");
      }

      toast({
        title: "SIM Slot Changed",
        description: "The SIM slot has been changed successfully",
      });

      // Wait 3 seconds then send COPS command
      setTimeout(async () => {
        const disconnectCopsCommand = "AT+COPS=2";
        const reconnectCopsCommand = "AT+COPS=0";
        // Disconnect from the network
        const disconnectCopsResponse = await atCommandSender(
          disconnectCopsCommand
        );
        // Wait for 2 seconds before sending out the reconnect command
        setTimeout(async () => {
          // Reconnect to the network
          const reconnectCopsResponse = await atCommandSender(
            reconnectCopsCommand
          );
          if (reconnectCopsResponse.status === "error") {
            throw new Error("Failed to reconnect to the network");
          }
          toast({
            title: "Network Reconnected",
            description: "The device has been reconnected to the network",
          });
        }, 2000);
      }, 3000);

      // After 3 seconds, refresh the data
      setTimeout(refreshData, 3000);
    } catch (error) {
      console.error("Error changing SIM slot:", error);
      toast({
        variant: "destructive",
        title: "SIM Slot Change Failed",
        description:
          error instanceof Error
            ? error.message
            : "Failed to change the SIM slot",
      });
    }
  };

  const refreshData = useCallback(async () => {
    try {
      // Perform all refresh operations
      await Promise.all([
        refreshHomeData(),
        refreshConnectionState(),
        refreshTrafficStats(),
      ]);

      // After successful refresh, run the force-rerun script
      // await forceRerunScripts();
    } catch (error) {
      console.error("Error refreshing data:", error);
      toast({
        variant: "destructive",
        title: "Refresh Failed",
        description: "Failed to refresh the data",
      });
    }
  }, [refreshHomeData, refreshConnectionState, refreshTrafficStats]);

  const [bands, setBands] = useState<newBands[]>([]);

  const runDiagnostics = async () => {
    try {
      await startDiagnostics();
    } catch (error) {
      toast({
        variant: "destructive",
        title: "Diagnostics Failed",
        description: "Failed to run diagnostics",
      });
    }
  };

  useEffect(() => {
    if (homeData && homeData.currentBands) {
      const newBands = homeData.currentBands.id?.map((id, index) => ({
        id,
        bandNumber: homeData.currentBands.bandNumber?.[index] || "N/A",
        earfcn: homeData.currentBands.earfcn?.[index] || "N/A",
        bandwidth: homeData.currentBands.bandwidth?.[index] || "N/A",
        pci: homeData.currentBands.pci?.[index] || "N/A",
        rsrp: homeData.currentBands.rsrp?.[index] || "N/A",
        rsrq: homeData.currentBands.rsrq?.[index] || "N/A",
        sinr: homeData.currentBands.sinr?.[index] || "N/A",
      }));
      if (newBands) {
        setBands(newBands);
      }
    }
  }, [homeData]);

  useEffect(() => {
    if (homeData?.simCard?.state?.toLowerCase().includes("failed")) {
      toast({
        title: "SMS_Tool failed to acquire token",
        description:
          "The system will attempt to recover automatically. If this issue persists, please logout and log back in or restart the device.",
        variant: "destructive",
      });
    }
    if (!isLoading && homeData?.simCard.state === "Not Inserted") {
      setNoSimDialogOpen(true);
    }
  }, [homeData, isLoading]);

  return (
    <div className="grid xl:gap-y-10 gap-y-8 gap-4">
      <div className="grid gap-4">
        <div className="flex flex-row justify-between items-center">
          <div className="flex flex-row gap-2 items-center">
            <h1 className="xl:text-3xl text-base font-bold">
              Connection Summary
            </h1>
            <Button
              variant="ghost"
              size="icon"
              className="text-sm"
              onClick={refreshData}
            >
              <RefreshCcw
                className="xl:size-6 size-5 text-blue-500"
                strokeWidth={3}
              />
            </Button>
          </div>
          <div className="flex flex-row items-center gap-x-2">
            <Button onClick={() => setHideSensitiveData((prev) => !prev)}>
              {hideSensitiveData ? (
                <Eye className="xl:size-6 size-5" />
              ) : (
                <EyeOff className="xl:size-6 size-5" />
              )}
              <span className="hidden md:block">
                {hideSensitiveData ? "Show" : "Hide"} Sensitive Data
              </span>
            </Button>
            {homeData?.simCard.state === "Not Inserted" && (
              <Dialog open={noSimDialogOpen} onOpenChange={setNoSimDialogOpen}>
                <DialogTrigger asChild>
                  <Button variant="destructive">
                    <BsSimSlashFill className="xl:size-6 size-5" />
                    <span className="hidden md:block">No SIM</span>
                  </Button>
                </DialogTrigger>

                <DialogContent className="max-w-xs md:max-w-lg">
                  <DialogHeader>
                    <DialogTitle>No SIM Detected</DialogTitle>
                  </DialogHeader>
                  <div className="grid gap-4 py-4">
                    <div className="flex items-center justify-center">
                      <BsSimSlashFill className="xl:size-14 md:size-12 size-6 text-red-500" />
                    </div>
                    <p className="text-center">
                      There is no SIM card detected in the device. Please insert
                      a SIM card or change the SIM card slot to use the device.
                    </p>
                  </div>

                  <div className="flex justify-end mt-4">
                    <Button onClick={sendChangeSimSlot} className="mr-2">
                      Change SIM Slot
                    </Button>
                    <DialogClose asChild>
                      <Button
                        variant="secondary"
                        onClick={() => setNoSimDialogOpen(false)}
                      >
                        Close
                      </Button>
                    </DialogClose>
                  </div>
                </DialogContent>
              </Dialog>
            )}

            <Dialog>
              <DialogTrigger asChild>
                <Button onClick={runDiagnostics}>
                  <CirclePlay className="xl:size-6 size-5" />
                  <span className="hidden md:block">Run Diagnostics</span>
                </Button>
              </DialogTrigger>

              {!isRunningDiagnostics && (
                <DialogContent className="max-w-xs md:max-w-lg">
                  <DialogHeader>
                    <DialogTitle>Diagnostics Result</DialogTitle>
                  </DialogHeader>
                  <DialogDescription>
                    This is the result of the diagnostic test ran on your
                    device.
                  </DialogDescription>
                  <div className="grid gap-4 py-4">
                    <div className="flex items-center justify-between">
                      <h3 className="font-semibold">Network Registration </h3>
                      {runDiagnosticsData?.netRegistration === "Registered" ? (
                        <CheckCircle2 className="text-green-500" />
                      ) : (
                        <AlertCircle className="text-red-500" />
                      )}
                    </div>

                    <div className="flex items-center justify-between">
                      <h3 className="font-semibold">U-SIM State</h3>
                      {runDiagnosticsData?.simState === "READY" ? (
                        <CheckCircle2 className="text-green-500" />
                      ) : (
                        <AlertCircle className="text-red-500" />
                      )}
                    </div>

                    <div className="flex items-center justify-between">
                      <h3 className="font-semibold">Manual APN</h3>
                      {runDiagnosticsData?.manualAPN === "Enabled" ? (
                        <CheckCircle2 className="text-green-500" />
                      ) : (
                        <AlertCircle className="text-red-500" />
                      )}
                    </div>

                    <div className="flex items-center justify-between">
                      <h3 className="font-semibold">WAN IP</h3>
                      {runDiagnosticsData?.wanIP === "Connected" ? (
                        <CheckCircle2 className="text-green-500" />
                      ) : (
                        <AlertCircle className="text-red-500" />
                      )}
                    </div>

                    <div className="flex items-center justify-between">
                      <h3 className="font-semibold">Cellular Signal</h3>
                      {runDiagnosticsData?.cellSignal === "Good" ? (
                        <CheckCircle2 className="text-green-500" />
                      ) : (
                        <AlertCircle className="text-red-500" />
                      )}
                    </div>

                    <div className="flex items-center justify-between">
                      <h3 className="font-semibold">Modem Temperature</h3>
                      {runDiagnosticsData?.modemTemp === "Normal" ? (
                        <CheckCircle2 className="text-green-500" />
                      ) : (
                        <AlertCircle className="text-red-500" />
                      )}
                    </div>

                    <div className="flex items-center justify-between mt-6">
                      <h3 className="font-semibold">Network Reject Causes</h3>
                      <div className="flex flex-col items-end space-y-1">
                        {runDiagnosticsData?.rejectCauses ? (
                          <>
                            {runDiagnosticsData.rejectCauses.emm && (
                              <div className="flex items-center space-x-2">
                                <AlertCircle className="text-red-500 w-4 h-4" />
                                <span className="text-sm">
                                  EMM (
                                  {runDiagnosticsData.rejectCauses.emm.code}):{" "}
                                  {
                                    runDiagnosticsData.rejectCauses.emm
                                      .description
                                  }
                                </span>
                              </div>
                            )}
                            {runDiagnosticsData.rejectCauses.esm && (
                              <div className="flex items-center space-x-2">
                                <AlertCircle className="text-red-500 w-4 h-4" />
                                <span className="text-sm">
                                  ESM (
                                  {runDiagnosticsData.rejectCauses.esm.code}):{" "}
                                  {
                                    runDiagnosticsData.rejectCauses.esm
                                      .description
                                  }
                                </span>
                              </div>
                            )}
                            {runDiagnosticsData.rejectCauses.nrmm && (
                              <div className="flex items-center space-x-2">
                                <AlertCircle className="text-red-500 w-4 h-4" />
                                <span className="text-sm">
                                  NRMM (
                                  {runDiagnosticsData.rejectCauses.nrmm.code}):{" "}
                                  {
                                    runDiagnosticsData.rejectCauses.nrmm
                                      .description
                                  }
                                </span>
                              </div>
                            )}
                          </>
                        ) : (
                          <div className="flex items-center space-x-2">
                            <CheckCircle2 className="text-green-500" />
                            <span>None</span>
                          </div>
                        )}
                      </div>
                    </div>
                  </div>
                </DialogContent>
              )}

              {isRunningDiagnostics && (
                <DialogContent className="max-w-xs md:max-w-lg">
                  <DialogHeader>
                    <DialogTitle>Running Diagnostics</DialogTitle>
                  </DialogHeader>
                  <div className="flex items-center justify-center my-4">
                    <PropagateLoader color="#6D28D9" />
                  </div>
                  <DialogDescription className="text-center">
                    Please wait while we run diagnostics on your device.
                  </DialogDescription>
                </DialogContent>
              )}
            </Dialog>
          </div>
        </div>
        <div className="grid lg:grid-cols-2 grid-cols-1 grid-flow-row gap-4">
          <div>
            <SignalChart />
          </div>
          {/* <div>
            <BandwidthMonitorCard />
          </div> */}
          {/* <div><WebSocketComponent /></div> */}
          <div className="grid gap-2 lg:grid-cols-2 grid-cols-1 grid-flow-row">
            {/* <EthernetCard /> */}
            <ApproxDistanceCard
              lteTimeAdvance={homeData?.timeAdvance?.lteTimeAdvance}
              nrTimeAdvance={homeData?.timeAdvance?.nrTimeAdvance}
              isLoading={isLoading}
              networkType={homeData?.connection?.networkType}
            />
            <BandwidthMonitorCompactCard />
            <MemoryCard />
            <SpeedtestStream />
            <PingCard />
          </div>
        </div>

        <div className="grid 2xl:grid-cols-4 lg:grid-cols-2 grid-cols-1 gap-4">
          <SimCard
            data={homeData}
            isLoading={isLoading}
            hideSensitiveData={hideSensitiveData}
          />
          <Connection
            data={homeData}
            isLoading={isLoading}
            dataConnectionState={dataConnectionState}
            connectionStateLoading={isStateLoading}
          />
          <DataTransmission
            data={homeData}
            isLoading={isLoading}
            bytesSent={bytesSent}
            bytesReceived={bytesReceived}
          />
          <CellularInformation data={homeData} isLoading={isLoading} />
        </div>
      </div>

      <div className="grid gap-4 w-full">
        <h1 className="xl:text-3xl text-base font-bold">Active Addresses</h1>
        <div>
          <NetworkInfoCard
            data={homeData}
            isLoading={isLoading}
            isPublicIPLoading={isPublicIPLoading}
            hideSensitiveData={hideSensitiveData}
          // onRefresh={refreshData}
          />
        </div>
      </div>

      <div className="grid gap-4 w-full">
        <h1 className="xl:text-3xl text-base font-bold">
          Current Active Bands
        </h1>
        <div>
          <BandTable bands={bands} isLoading={isLoading} />
        </div>
      </div>

      {/* Global Data Usage Warning Dialog */}
      <DataUsageWarningDialog
        open={showWarning}
        onClose={closeWarning}
        onDismiss={dismissWarning}
        usagePercentage={usagePercentage}
        currentUsage={formattedUsage.total}
        monthlyLimit={formattedLimit}
        remaining={remaining}
      />

      {/* Profile Setup Dialog */}
      <Dialog
        open={profileSetupDialogOpen}
        onOpenChange={setProfileSetupDialogOpen}
      >
        <DialogContent className="lg:max-w-xl max-w-sm">
          <DialogHeader>
            <DialogTitle className="flex items-center gap-2">
              <CheckCircle2 className="h-5 w-5 text-blue-500" />
              Set Up Your QuecProfile
            </DialogTitle>
            <DialogDescription>
              We noticed you don&apos;t have a profile configured for your
              current SIM card.
            </DialogDescription>
          </DialogHeader>

          <div className="space-y-4">
            <Card className="border-primary p-4 space-y-4">
              <h2 className="font-medium text-primary">
                Setting up a profile will save you time by automatically
                applying your preferred network settings, APN configuration, and
                other cellular preferences.
              </h2>
              {/* <div className="space-y-2">
                <h4 className="font-medium">
                  Benefits of setting up a profile:
                </h4>
                <ul className="text-sm space-y-1">
                  <li>• Automatic network configuration</li>
                  <li>• Quick switching between SIM cards</li>
                  <li>• Backup and restore your settings</li>
                  <li>• Optimized performance for your carrier</li>
                </ul>
              </div> */}
            </Card>

            <div className="flex flex-col gap-2 mt-4">
              <Button
                onClick={() => {
                  setProfileSetupDialogOpen(false);
                  router.push("/dashboard/custom-features/quecprofiles");
                }}
                className="w-full"
              >
                Set Up Profile Now
              </Button>
              <Button
                variant="outline"
                onClick={handleMaybeLater}
                className="w-full"
              >
                Maybe Later
              </Button>
              <Button
                variant="ghost"
                onClick={() => {
                  setProfileSetupDialogOpen(false);
                  router.push("/dashboard/settings/personalization");
                }}
                className="w-full text-muted-foreground"
                size="sm"
              >
                Disable this dialog in Settings
              </Button>
            </div>
          </div>
        </DialogContent>
      </Dialog>
    </div>
  );
};

export default HomePage;<|MERGE_RESOLUTION|>--- conflicted
+++ resolved
@@ -55,13 +55,10 @@
 import { atCommandSender } from "@/utils/at-command";
 import NetworkInfoCard from "@/components/home/network-info-card";
 import ApproxDistanceCard from "@/components/home/approx-distance-card";
-<<<<<<< HEAD
+import DataUsageWarningDialog from "@/components/experimental/data-usage-warning-dialog";
 import WebSocketComponent from "@/components/home/websocket";
 // import BandwidthMonitorCard from "@/components/home/bandwidth-monitor-card";
 import BandwidthMonitorCompactCard from "@/components/home/bandwidth-monitor-compact-card";
-=======
-import DataUsageWarningDialog from "@/components/experimental/data-usage-warning-dialog";
->>>>>>> 48ba8407
 
 interface newBands {
   id: number;
@@ -685,6 +682,86 @@
           </div>
         </DialogContent>
       </Dialog>
+      {/* Profile Setup Dialog */}
+      <Dialog
+        open={profileSetupDialogOpen}
+        onOpenChange={setProfileSetupDialogOpen}
+      >
+        <DialogContent className="lg:max-w-xl max-w-sm">
+          <DialogHeader>
+            <DialogTitle className="flex items-center gap-2">
+              <CheckCircle2 className="h-5 w-5 text-blue-500" />
+              Set Up Your QuecProfile
+            </DialogTitle>
+            <DialogDescription>
+              We noticed you don&apos;t have a profile configured for your
+              current SIM card.
+            </DialogDescription>
+          </DialogHeader>
+
+          <div className="space-y-4">
+            <Card className="border-primary p-4 space-y-4">
+              <h2 className="font-medium text-primary">
+                Setting up a profile will save you time by automatically
+                applying your preferred network settings, APN configuration, and
+                other cellular preferences.
+              </h2>
+              {/* <div className="space-y-2">
+                <h4 className="font-medium">
+                  Benefits of setting up a profile:
+                </h4>
+                <ul className="text-sm space-y-1">
+                  <li>• Automatic network configuration</li>
+                  <li>• Quick switching between SIM cards</li>
+                  <li>• Backup and restore your settings</li>
+                  <li>• Optimized performance for your carrier</li>
+                </ul>
+              </div> */}
+            </Card>
+
+            <div className="flex flex-col gap-2 mt-4">
+              <Button
+                onClick={() => {
+                  setProfileSetupDialogOpen(false);
+                  router.push("/dashboard/custom-features/quecprofiles");
+                }}
+                className="w-full"
+              >
+                Set Up Profile Now
+              </Button>
+              <Button
+                variant="outline"
+                onClick={handleMaybeLater}
+                className="w-full"
+              >
+                Maybe Later
+              </Button>
+              <Button
+                variant="ghost"
+                onClick={() => {
+                  setProfileSetupDialogOpen(false);
+                  router.push("/dashboard/settings/personalization");
+                }}
+                className="w-full text-muted-foreground"
+                size="sm"
+              >
+                Disable this dialog in Settings
+              </Button>
+            </div>
+          </div>
+        </DialogContent>
+      </Dialog>
+      {/* Global Data Usage Warning Dialog */}
+      <DataUsageWarningDialog
+        open={showWarning}
+        onClose={closeWarning}
+        onDismiss={dismissWarning}
+        usagePercentage={usagePercentage}
+        currentUsage={formattedUsage.total}
+        monthlyLimit={formattedLimit}
+        remaining={remaining}
+      />
+
     </div>
   );
 };
